#!/bin/bash

# Start vagrant if not already started
vagrant up

# Remove old imges.
docker images 10.10.0.2:5000/*:latest -q | xargs docker rmi

# Make and Push images to insecure local registry on VM.
# Set GOOS=linux to make sure linux binaries are built on macOS
cd $ISTIO/istio
GOOS=linux make docker HUB=10.10.0.2:5000 TAG=latest
GOOS=linux make push HUB=10.10.0.2:5000 TAG=latest

# Verify images are pushed in repository.
echo "Check images present in repositories"
<<<<<<< HEAD
curl 10.10.0.2:5000/v2/_catalog

echo "Setup done."
=======
curl 10.10.0.2:5000/v2/_catalog -v
>>>>>>> 798e5fc9
<|MERGE_RESOLUTION|>--- conflicted
+++ resolved
@@ -14,10 +14,5 @@
 
 # Verify images are pushed in repository.
 echo "Check images present in repositories"
-<<<<<<< HEAD
 curl 10.10.0.2:5000/v2/_catalog
-
-echo "Setup done."
-=======
-curl 10.10.0.2:5000/v2/_catalog -v
->>>>>>> 798e5fc9
+echo "Setup done."